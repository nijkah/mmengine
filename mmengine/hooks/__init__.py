# Copyright (c) OpenMMLab. All rights reserved.
from .checkpoint_hook import CheckpointHook
from .early_stopping_hook import EarlyStoppingHook
from .ema_hook import EMAHook
from .empty_cache_hook import EmptyCacheHook
from .hook import Hook
from .iter_timer_hook import IterTimerHook
from .logger_hook import LoggerHook
from .naive_visualization_hook import NaiveVisualizationHook
from .param_scheduler_hook import ParamSchedulerHook
from .profiler_hook import ProfilerHook
from .runtime_info_hook import RuntimeInfoHook
from .sampler_seed_hook import DistSamplerSeedHook
from .sync_buffer_hook import SyncBuffersHook
from .test_time_aug_hook import PrepareTTAHook

__all__ = [
    'Hook', 'IterTimerHook', 'DistSamplerSeedHook', 'ParamSchedulerHook',
    'SyncBuffersHook', 'EmptyCacheHook', 'CheckpointHook', 'LoggerHook',
<<<<<<< HEAD
    'NaiveVisualizationHook', 'EMAHook', 'RuntimeInfoHook', 'EarlyStoppingHook'
=======
    'NaiveVisualizationHook', 'EMAHook', 'RuntimeInfoHook', 'ProfilerHook',
    'PrepareTTAHook'
>>>>>>> 6dc1d708
]<|MERGE_RESOLUTION|>--- conflicted
+++ resolved
@@ -17,10 +17,6 @@
 __all__ = [
     'Hook', 'IterTimerHook', 'DistSamplerSeedHook', 'ParamSchedulerHook',
     'SyncBuffersHook', 'EmptyCacheHook', 'CheckpointHook', 'LoggerHook',
-<<<<<<< HEAD
-    'NaiveVisualizationHook', 'EMAHook', 'RuntimeInfoHook', 'EarlyStoppingHook'
-=======
     'NaiveVisualizationHook', 'EMAHook', 'RuntimeInfoHook', 'ProfilerHook',
-    'PrepareTTAHook'
->>>>>>> 6dc1d708
+    'PrepareTTAHook', 'EarlyStoppingHook'
 ]