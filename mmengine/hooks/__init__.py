# Copyright (c) OpenMMLab. All rights reserved.
from .checkpoint_hook import CheckpointHook
from .early_stopping_hook import EarlyStoppingHook
from .ema_hook import EMAHook
from .empty_cache_hook import EmptyCacheHook
from .hook import Hook
from .iter_timer_hook import IterTimerHook
from .logger_hook import LoggerHook
from .naive_visualization_hook import NaiveVisualizationHook
from .param_scheduler_hook import ParamSchedulerHook
from .profiler_hook import NPUProfilerHook, ProfilerHook
from .runtime_info_hook import RuntimeInfoHook
from .sampler_seed_hook import DistSamplerSeedHook
from .sync_buffer_hook import SyncBuffersHook
from .test_time_aug_hook import PrepareTTAHook

__all__ = [
    'Hook', 'IterTimerHook', 'DistSamplerSeedHook', 'ParamSchedulerHook',
    'SyncBuffersHook', 'EmptyCacheHook', 'CheckpointHook', 'LoggerHook',
    'NaiveVisualizationHook', 'EMAHook', 'RuntimeInfoHook', 'ProfilerHook',
<<<<<<< HEAD
    'PrepareTTAHook', 'EarlyStoppingHook'
=======
    'NPUProfilerHook', 'PrepareTTAHook'
>>>>>>> 25dfe41c
]<|MERGE_RESOLUTION|>--- conflicted
+++ resolved
@@ -18,9 +18,5 @@
     'Hook', 'IterTimerHook', 'DistSamplerSeedHook', 'ParamSchedulerHook',
     'SyncBuffersHook', 'EmptyCacheHook', 'CheckpointHook', 'LoggerHook',
     'NaiveVisualizationHook', 'EMAHook', 'RuntimeInfoHook', 'ProfilerHook',
-<<<<<<< HEAD
-    'PrepareTTAHook', 'EarlyStoppingHook'
-=======
-    'NPUProfilerHook', 'PrepareTTAHook'
->>>>>>> 25dfe41c
+    'PrepareTTAHook', 'EarlyStoppingHook', 'NPUProfilerHook',
 ]